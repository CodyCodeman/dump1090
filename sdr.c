--- conflicted
+++ resolved
@@ -27,13 +27,11 @@
 #ifdef ENABLE_BLADERF
 #  include "sdr_bladerf.h"
 #endif
-<<<<<<< HEAD
 #ifdef ENABLE_HACKRF
 #  include "sdr_hackrf.h"
-=======
+#endif
 #ifdef ENABLE_LIMESDR
 #  include "sdr_limesdr.h"
->>>>>>> bb158d92
 #endif
 
 typedef struct {
@@ -93,13 +91,11 @@
     { "bladerf", SDR_BLADERF, bladeRFInitConfig, bladeRFShowHelp, bladeRFHandleOption, bladeRFOpen, bladeRFRun, bladeRFClose },
 #endif
 
-<<<<<<< HEAD
 #ifdef ENABLE_HACKRF
     { "hackrf", SDR_HACKRF, hackRFInitConfig, hackRFShowHelp, hackRFHandleOption, hackRFOpen, hackRFRun, hackRFClose },
-=======
+#endif
 #ifdef ENABLE_LIMESDR
     { "limesdr", SDR_LIMESDR, limesdrInitConfig, limesdrShowHelp, limesdrHandleOption, limesdrOpen, limesdrRun, limesdrClose },
->>>>>>> bb158d92
 #endif
 
     { "ifile", SDR_IFILE, ifileInitConfig, ifileShowHelp, ifileHandleOption, ifileOpen, ifileRun, ifileClose },
