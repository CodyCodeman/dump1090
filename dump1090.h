// Part of dump1090, a Mode S message decoder for RTLSDR devices.
//
// dump1090.h: main program header
//
// Copyright (c) 2014-2016 Oliver Jowett <oliver@mutability.co.uk>
//
// This file is free software: you may copy, redistribute and/or modify it
// under the terms of the GNU General Public License as published by the
// Free Software Foundation, either version 2 of the License, or (at your
// option) any later version.
//
// This file is distributed in the hope that it will be useful, but
// WITHOUT ANY WARRANTY; without even the implied warranty of
// MERCHANTABILITY or FITNESS FOR A PARTICULAR PURPOSE.  See the GNU
// General Public License for more details.
//
// You should have received a copy of the GNU General Public License
// along with this program.  If not, see <http://www.gnu.org/licenses/>.

// This file incorporates work covered by the following copyright and
// permission notice:
//
//   Copyright (C) 2012 by Salvatore Sanfilippo <antirez@gmail.com>
//
//   All rights reserved.
//
//   Redistribution and use in source and binary forms, with or without
//   modification, are permitted provided that the following conditions are
//   met:
//
//    *  Redistributions of source code must retain the above copyright
//       notice, this list of conditions and the following disclaimer.
//
//    *  Redistributions in binary form must reproduce the above copyright
//       notice, this list of conditions and the following disclaimer in the
//       documentation and/or other materials provided with the distribution.
//
//   THIS SOFTWARE IS PROVIDED BY THE COPYRIGHT HOLDERS AND CONTRIBUTORS
//   "AS IS" AND ANY EXPRESS OR IMPLIED WARRANTIES, INCLUDING, BUT NOT
//   LIMITED TO, THE IMPLIED WARRANTIES OF MERCHANTABILITY AND FITNESS FOR
//   A PARTICULAR PURPOSE ARE DISCLAIMED. IN NO EVENT SHALL THE COPYRIGHT
//   HOLDER OR CONTRIBUTORS BE LIABLE FOR ANY DIRECT, INDIRECT, INCIDENTAL,
//   SPECIAL, EXEMPLARY, OR CONSEQUENTIAL DAMAGES (INCLUDING, BUT NOT
//   LIMITED TO, PROCUREMENT OF SUBSTITUTE GOODS OR SERVICES; LOSS OF USE,
//   DATA, OR PROFITS; OR BUSINESS INTERRUPTION) HOWEVER CAUSED AND ON ANY
//   THEORY OF LIABILITY, WHETHER IN CONTRACT, STRICT LIABILITY, OR TORT
//   (INCLUDING NEGLIGENCE OR OTHERWISE) ARISING IN ANY WAY OUT OF THE USE
//   OF THIS SOFTWARE, EVEN IF ADVISED OF THE POSSIBILITY OF SUCH DAMAGE.

#ifndef __DUMP1090_H
#define __DUMP1090_H

// Default version number, if not overriden by the Makefile
#ifndef MODES_DUMP1090_VERSION
# define MODES_DUMP1090_VERSION     "unknown"
#endif

#ifndef MODES_DUMP1090_VARIANT
# define MODES_DUMP1090_VARIANT     "dump1090-unknown"
#endif

// ============================= Include files ==========================

#include <stdio.h>
#include <string.h>
#include <stdlib.h>
#include <stdbool.h>
#include <stdatomic.h>
#include <pthread.h>
#include <stdint.h>
#include <errno.h>
#include <unistd.h>
#include <math.h>
#include <sys/time.h>
#include <signal.h>
#include <fcntl.h>
#include <ctype.h>
#include <sys/stat.h>
#include <sys/ioctl.h>
#include <time.h>
#include <limits.h>

#include "compat/compat.h"
#include "dsp/generated/starch.h"

// ============================= #defines ===============================

#define MODES_DEFAULT_FREQ         1090000000
#define MODES_DEFAULT_WIDTH        1000
#define MODES_DEFAULT_HEIGHT       700
#define MODES_RTL_BUFFERS          15                         // Number of RTL buffers
#define MODES_RTL_BUF_SIZE         (16*16384)                 // 256k
#define MODES_MAG_BUF_SAMPLES      (MODES_RTL_BUF_SIZE / 2)   // Each sample is 2 bytes
#define MODES_MAG_BUFFERS          12                         // Number of magnitude buffers (should be smaller than RTL_BUFFERS for flowcontrol to work)
#define MODES_AUTO_GAIN            -100                       // Use automatic gain
#define MODES_MAX_GAIN             999999                     // Use max available gain
#define MODES_MSG_SQUELCH_DB       4.0                        // Minimum SNR, in dB
#define MODES_MSG_ENCODER_ERRS     3                          // Maximum number of encoding errors

#define MODEAC_MSG_SAMPLES       (25 * 2)                     // include up to the SPI bit
#define MODEAC_MSG_BYTES          2
#define MODEAC_MSG_SQUELCH_LEVEL  0x07FF                      // Average signal strength limit

#define MODES_PREAMBLE_US        8              // microseconds = bits
#define MODES_PREAMBLE_SAMPLES  (MODES_PREAMBLE_US       * 2)
#define MODES_PREAMBLE_SIZE     (MODES_PREAMBLE_SAMPLES  * sizeof(uint16_t))
#define MODES_LONG_MSG_BYTES     14
#define MODES_SHORT_MSG_BYTES    7
#define MODES_LONG_MSG_BITS     (MODES_LONG_MSG_BYTES    * 8)
#define MODES_SHORT_MSG_BITS    (MODES_SHORT_MSG_BYTES   * 8)
#define MODES_LONG_MSG_SAMPLES  (MODES_LONG_MSG_BITS     * 2)
#define MODES_SHORT_MSG_SAMPLES (MODES_SHORT_MSG_BITS    * 2)
#define MODES_LONG_MSG_SIZE     (MODES_LONG_MSG_SAMPLES  * sizeof(uint16_t))
#define MODES_SHORT_MSG_SIZE    (MODES_SHORT_MSG_SAMPLES * sizeof(uint16_t))

#define MODES_OS_PREAMBLE_SAMPLES  (20)
#define MODES_OS_PREAMBLE_SIZE     (MODES_OS_PREAMBLE_SAMPLES  * sizeof(uint16_t))
#define MODES_OS_LONG_MSG_SAMPLES  (268)
#define MODES_OS_SHORT_MSG_SAMPLES (135)
#define MODES_OS_LONG_MSG_SIZE     (MODES_LONG_MSG_SAMPLES  * sizeof(uint16_t))
#define MODES_OS_SHORT_MSG_SIZE    (MODES_SHORT_MSG_SAMPLES * sizeof(uint16_t))

#define MODES_OUT_BUF_SIZE         (1500)
#define MODES_OUT_FLUSH_SIZE       (MODES_OUT_BUF_SIZE - 256)
#define MODES_OUT_FLUSH_INTERVAL   (60000)

#define MODES_USER_LATLON_VALID (1<<0)

#define INVALID_ALTITUDE (-9999)

/* Where did a bit of data arrive from? In order of increasing priority */
typedef enum {
    SOURCE_INVALID,        /* data is not valid */
    SOURCE_MODE_AC,        /* A/C message */
    SOURCE_MLAT,           /* derived from mlat */
    SOURCE_MODE_S,         /* data from a Mode S message, no full CRC */
    SOURCE_MODE_S_CHECKED, /* data from a Mode S message with full CRC */
    SOURCE_TISB,           /* data from a TIS-B extended squitter message */
    SOURCE_ADSR,           /* data from a ADS-R extended squitter message */
    SOURCE_ADSB,           /* data from a ADS-B extended squitter message */
} datasource_t;

/* What sort of address is this and who sent it?
 * (Earlier values are higher priority)
 */
typedef enum {
    ADDR_ADSB_ICAO,       /* Mode S or ADS-B, ICAO address, transponder sourced */
    ADDR_ADSB_ICAO_NT,    /* ADS-B, ICAO address, non-transponder */
    ADDR_ADSR_ICAO,       /* ADS-R, ICAO address */
    ADDR_TISB_ICAO,       /* TIS-B, ICAO address */

    ADDR_ADSB_OTHER,      /* ADS-B, other address format */
    ADDR_ADSR_OTHER,      /* ADS-R, other address format */
    ADDR_TISB_TRACKFILE,  /* TIS-B, Mode A code + track file number */
    ADDR_TISB_OTHER,      /* TIS-B, other address format */

    ADDR_MODE_A,          /* Mode A */

    ADDR_UNKNOWN          /* unknown address format */
} addrtype_t;

typedef enum {
    UNIT_FEET,
    UNIT_METERS
} altitude_unit_t;

typedef enum {
    UNIT_NAUTICAL_MILES,
    UNIT_STATUTE_MILES,
    UNIT_KILOMETERS,
} interactive_distance_unit_t;

typedef enum {
    ALTITUDE_BARO,
    ALTITUDE_GEOM
} altitude_source_t;

typedef enum {
    AG_INVALID,
    AG_GROUND,
    AG_AIRBORNE,
    AG_UNCERTAIN
} airground_t;

typedef enum {
    SIL_INVALID, SIL_UNKNOWN, SIL_PER_SAMPLE, SIL_PER_HOUR
} sil_type_t;

typedef enum {
    CPR_SURFACE, CPR_AIRBORNE, CPR_COARSE
} cpr_type_t;

typedef enum {
    HEADING_INVALID,          // Not set
    HEADING_GROUND_TRACK,     // Direction of track over ground, degrees clockwise from true north
    HEADING_TRUE,             // Heading, degrees clockwise from true north
    HEADING_MAGNETIC,         // Heading, degrees clockwise from magnetic north
    HEADING_MAGNETIC_OR_TRUE, // HEADING_MAGNETIC or HEADING_TRUE depending on the HRD bit in opstatus
    HEADING_TRACK_OR_HEADING  // GROUND_TRACK / MAGNETIC / TRUE depending on the TAH bit in opstatus
} heading_type_t;

typedef enum {
    COMMB_UNKNOWN,
    COMMB_AMBIGUOUS,
    COMMB_EMPTY_RESPONSE,
    COMMB_DATALINK_CAPS,
    COMMB_GICB_CAPS,
    COMMB_AIRCRAFT_IDENT,
    COMMB_ACAS_RA,
    COMMB_VERTICAL_INTENT,
    COMMB_TRACK_TURN,
    COMMB_HEADING_SPEED
} commb_format_t;

typedef enum {
    NAV_MODE_AUTOPILOT = 1,
    NAV_MODE_VNAV = 2,
    NAV_MODE_ALT_HOLD = 4,
    NAV_MODE_APPROACH = 8,
    NAV_MODE_LNAV = 16,
    NAV_MODE_TCAS = 32
} nav_modes_t;

// Matches encoding of the ES type 28/1 emergency/priority status subfield
typedef enum {
    EMERGENCY_NONE = 0,
    EMERGENCY_GENERAL = 1,
    EMERGENCY_LIFEGUARD = 2,
    EMERGENCY_MINFUEL = 3,
    EMERGENCY_NORDO = 4,
    EMERGENCY_UNLAWFUL = 5,
    EMERGENCY_DOWNED = 6,
    EMERGENCY_RESERVED = 7
} emergency_t;

typedef enum {
    NAV_ALT_INVALID, NAV_ALT_UNKNOWN, NAV_ALT_AIRCRAFT, NAV_ALT_MCP, NAV_ALT_FMS
} nav_altitude_source_t;

#define MODES_NON_ICAO_ADDRESS       (1<<24) // Set on addresses to indicate they are not ICAO addresses

#define MODES_INTERACTIVE_REFRESH_TIME 250      // Milliseconds
#define MODES_INTERACTIVE_DISPLAY_TTL 60000     // Delete from display after 60 seconds

#define MODES_NET_HEARTBEAT_INTERVAL 60000      // milliseconds

#define MODES_CLIENT_BUF_SIZE  1024
#define MODES_NET_SNDBUF_SIZE (1024*64)
#define MODES_NET_SNDBUF_MAX  (7)

#define HISTORY_SIZE 120
#define HISTORY_INTERVAL 30000

#define MODES_NOTUSED(V) ((void) V)

#define MAX_AMPLITUDE 65535.0
#define MAX_POWER (MAX_AMPLITUDE * MAX_AMPLITUDE)

// Include subheaders after all the #defines are in place

#include "util.h"
#include "anet.h"
#include "net_io.h"
#include "crc.h"
#include "demod_2400.h"
#include "stats.h"
#include "cpr.h"
#include "icao_filter.h"
#include "convert.h"
#include "sdr.h"
#include "fifo.h"

//======================== structure declarations =========================

typedef enum {
    SDR_NONE, SDR_IFILE, SDR_RTLSDR, SDR_BLADERF, SDR_HACKRF, SDR_LIMESDR
} sdr_type_t;

// Program global state
struct _Modes {                             // Internal state
    pthread_t       reader_thread;

    pthread_mutex_t reader_cpu_mutex;                     // mutex protecting reader_cpu_accumulator
    struct timespec reader_cpu_accumulator;               // accumulated CPU time used by the reader thread
    struct timespec reader_cpu_start;                     // start time for the last reader thread CPU measurement

    unsigned        trailing_samples;                     // extra trailing samples in magnitude buffers
    double          sample_rate;                          // actual sample rate in use (in hz)

    uint16_t       *log10lut;        // Magnitude -> log10 lookup table
    atomic_int      exit;            // Exit from the main loop when true (2 = unclean exit)

    // Sample conversion
    int            dc_filter;        // should we apply a DC filter?

    // RTLSDR
    char *        dev_name;
    int           gain;
    int           freq;

    // Networking
    char           aneterr[ANET_ERR_LEN];
    struct net_service *services;    // Active services
    struct client *clients;          // Our clients

    struct net_service *beast_verbatim_service;  // Beast-format output service, verbatim mode
    struct net_service *beast_cooked_service;    // Beast-format output service, "cooked" mode

    struct net_writer raw_out;                   // AVR-format output
    struct net_writer beast_verbatim_out;        // Beast-format output, verbatim mode
    struct net_writer beast_cooked_out;          // Beast-format output, "cooked" mode
    struct net_writer sbs_out;                   // SBS-format output
    struct net_writer stratux_out;               // Stratux-format output
    struct net_writer fatsv_out;                 // FATSV-format output

#ifdef _WIN32
    WSADATA        wsaData;          // Windows socket initialisation
#endif

    // Configuration
    sdr_type_t sdr_type;             // where are we getting data from?
    int   nfix_crc;                  // Number of crc bit error(s) to correct
    int   check_crc;                 // Only display messages with good CRC
    int   raw;                       // Raw output format
    int   mode_ac;                   // Enable decoding of SSR Modes A & C
    int   mode_ac_auto;              // allow toggling of A/C by Beast commands
    int   net;                       // Enable networking
    int   net_only;                  // Enable just networking
    uint64_t net_heartbeat_interval; // TCP heartbeat interval (milliseconds)
    int   net_output_flush_size;     // Minimum Size of output data
    uint64_t net_output_flush_interval; // Maximum interval (in milliseconds) between outputwrites
    char *net_output_raw_ports;      // List of raw output TCP ports
    char *net_input_raw_ports;       // List of raw input TCP ports
    char *net_output_sbs_ports;      // List of SBS output TCP ports
    char *net_output_stratux_ports;  // List of Stratux output TCP ports
    char *net_input_beast_ports;     // List of Beast input TCP ports
    char *net_output_beast_ports;    // List of Beast output TCP ports
    char *net_bind_address;          // Bind address
    int   net_sndbuf_size;           // TCP output buffer size (64Kb * 2^n)
    int   net_verbatim;              // if true, Beast output connections default to verbatim mode
    int   forward_mlat;              // allow forwarding of mlat messages to output ports
    int   quiet;                     // Suppress stdout
    uint32_t show_only;              // Only show messages from this ICAO
    int   interactive;               // Interactive mode
    uint64_t interactive_display_ttl;// Interactive mode: TTL display
<<<<<<< HEAD
    int interactive_display_size;    // Size of TTL display
=======
    int   interactive_show_distance; // Show aircraft distance and bearing instead of lat/lon
    interactive_distance_unit_t interactive_distance_units; // Units for interactive distance display
    char *interactive_callsign_filter; // Filter for interactive display callsigns
>>>>>>> dbdf18dc
    uint64_t stats;                  // Interval (millis) between stats dumps,
    int   stats_range_histo;         // Collect/show a range histogram?
    int   onlyaddr;                  // Print only ICAO addresses
    int   metric;                    // Use metric units
    int   use_gnss;                  // Use GNSS altitudes with H suffix ("HAE", though it isn't always) when available
    int   mlat;                      // Use Beast ascii format for raw data output, i.e. @...; iso *...;
    char *json_dir;                  // Path to json base directory, or NULL not to write json.
    uint64_t json_interval;          // Interval between rewriting the json aircraft file, in milliseconds; also the advertised map refresh interval
    int   json_location_accuracy;    // Accuracy of location metadata: 0=none, 1=approx, 2=exact

    int   json_aircraft_history_next;
    struct {
        char *content;
        int clen;
    } json_aircraft_history[HISTORY_SIZE];

    // User details
    double fUserLat;                // Users receiver/antenna lat/lon needed for initial surface location
    double fUserLon;                // Users receiver/antenna lat/lon needed for initial surface location
    int    bUserFlags;              // Flags relating to the user details
    double maxRange;                // Absolute maximum decoding range, in *metres*

    // State tracking
    struct aircraft *aircrafts;

    // Statistics
    struct stats stats_current;
    struct stats stats_alltime;
    struct stats stats_periodic;
    struct stats stats_1min[15];
    int stats_latest_1min;
    struct stats stats_5min;
    struct stats stats_15min;
};

extern struct _Modes Modes;

// The struct we use to store information about a decoded message.
struct modesMessage {
    // Generic fields
    unsigned char msg[MODES_LONG_MSG_BYTES];      // Binary message.
    unsigned char verbatim[MODES_LONG_MSG_BYTES]; // Binary message, as originally received before correction
    int           msgbits;                        // Number of bits in message
    int           msgtype;                        // Downlink format #
    uint32_t      crc;                            // Message CRC
    int           correctedbits;                  // No. of bits corrected
    uint32_t      addr;                           // Address Announced
    addrtype_t    addrtype;                       // address format / source
    uint64_t      timestampMsg;                   // Timestamp of the message (12MHz clock)
    uint64_t      sysTimestampMsg;                // Timestamp of the message (system time)
    int           remote;                         // If set this message is from a remote station
    double        signalLevel;                    // RSSI, in the range [0..1], as a fraction of full-scale power
    int           score;                          // Scoring from scoreModesMessage, if used
    int           reliable;                       // is this a "reliable" message (uncorrected DF11/DF17/DF18)?

    datasource_t  source;                         // Characterizes the overall message source

    // Raw data, just extracted directly from the message
    // The names reflect the field names in Annex 4
    unsigned IID; // extracted from CRC of DF11s
    unsigned AA;
    unsigned AC;
    unsigned CA;
    unsigned CC;
    unsigned CF;
    unsigned DR;
    unsigned FS;
    unsigned ID;
    unsigned KE;
    unsigned ND;
    unsigned RI;
    unsigned SL;
    unsigned UM;
    unsigned VS;
    unsigned char MB[7];
    unsigned char MD[10];
    unsigned char ME[7];
    unsigned char MV[7];

    // Decoded data
    unsigned altitude_baro_valid : 1;
    unsigned altitude_geom_valid : 1;
    unsigned track_valid : 1;
    unsigned track_rate_valid : 1;
    unsigned heading_valid : 1;
    unsigned roll_valid : 1;
    unsigned gs_valid : 1;
    unsigned ias_valid : 1;
    unsigned tas_valid : 1;
    unsigned mach_valid : 1;
    unsigned baro_rate_valid : 1;
    unsigned geom_rate_valid : 1;
    unsigned squawk_valid : 1;
    unsigned callsign_valid : 1;
    unsigned cpr_valid : 1;
    unsigned cpr_odd : 1;
    unsigned cpr_decoded : 1;
    unsigned cpr_relative : 1;
    unsigned category_valid : 1;
    unsigned geom_delta_valid : 1;
    unsigned from_mlat : 1;
    unsigned from_tisb : 1;
    unsigned spi_valid : 1;
    unsigned spi : 1;
    unsigned alert_valid : 1;
    unsigned alert : 1;
    unsigned emergency_valid : 1;

    unsigned metype; // DF17/18 ME type
    unsigned mesub;  // DF17/18 ME subtype

    commb_format_t commb_format; // Inferred format of a comm-b message

    // valid if altitude_baro_valid:
    int               altitude_baro;       // Altitude in either feet or meters
    altitude_unit_t   altitude_baro_unit;  // the unit used for altitude

    // valid if altitude_geom_valid:
    int               altitude_geom;       // Altitude in either feet or meters
    altitude_unit_t   altitude_geom_unit;  // the unit used for altitude

    // following fields are valid if the corresponding _valid field is set:
    int      geom_delta;        // Difference between geometric and baro alt
    float    heading;           // ground track or heading, degrees (0-359). Reported directly or computed from from EW and NS velocity
    heading_type_t heading_type;// how to interpret 'track_or_heading'
    float    track_rate;        // Rate of change of track, degrees/second
    float    roll;              // Roll, degrees, negative is left roll
    struct {
        // Groundspeed, kts, reported directly or computed from from EW and NS velocity
        // For surface movement, this has different interpretations for v0 and v2; both
        // fields are populated. The tracking layer will update "gs.selected".
        float v0;
        float v2;
        float selected;
    } gs;
    unsigned ias;               // Indicated airspeed, kts
    unsigned tas;               // True airspeed, kts
    double   mach;              // Mach number
    int      baro_rate;         // Rate of change of barometric altitude, feet/minute
    int      geom_rate;         // Rate of change of geometric (GNSS / INS) altitude, feet/minute
    unsigned squawk;            // 13 bits identity (Squawk), encoded as 4 hex digits
    char     callsign[9];       // 8 chars flight number, NUL-terminated
    unsigned category;          // A0 - D7 encoded as a single hex byte
    emergency_t emergency;      // emergency/priority status

    // valid if cpr_valid
    cpr_type_t cpr_type;       // The encoding type used (surface, airborne, coarse TIS-B)
    unsigned   cpr_lat;        // Non decoded latitude.
    unsigned   cpr_lon;        // Non decoded longitude.
    unsigned   cpr_nucp;       // NUCp/NIC value implied by message type

    airground_t airground;     // air/ground state

    // valid if cpr_decoded:
    double decoded_lat;
    double decoded_lon;
    unsigned decoded_nic;
    unsigned decoded_rc;

    // various integrity/accuracy things
    struct {
        unsigned nic_a_valid : 1;
        unsigned nic_b_valid : 1;
        unsigned nic_c_valid : 1;
        unsigned nic_baro_valid : 1;
        unsigned nac_p_valid : 1;
        unsigned nac_v_valid : 1;
        unsigned gva_valid : 1;
        unsigned sda_valid : 1;

        unsigned nic_a : 1;        // if nic_a_valid
        unsigned nic_b : 1;        // if nic_b_valid
        unsigned nic_c : 1;        // if nic_c_valid
        unsigned nic_baro : 1;     // if nic_baro_valid

        unsigned nac_p : 4;        // if nac_p_valid
        unsigned nac_v : 3;        // if nac_v_valid

        unsigned sil : 2;          // if sil_type != SIL_INVALID
        sil_type_t sil_type;

        unsigned gva : 2;          // if gva_valid

        unsigned sda : 2;          // if sda_valid
    } accuracy;

    // Operational Status
    struct {
        unsigned valid : 1;
        unsigned version : 3;

        unsigned om_acas_ra : 1;
        unsigned om_ident : 1;
        unsigned om_atc : 1;
        unsigned om_saf : 1;

        unsigned cc_acas : 1;
        unsigned cc_cdti : 1;
        unsigned cc_1090_in : 1;
        unsigned cc_arv : 1;
        unsigned cc_ts : 1;
        unsigned cc_tc : 2;
        unsigned cc_uat_in : 1;
        unsigned cc_poa : 1;
        unsigned cc_b2_low : 1;
        unsigned cc_lw_valid : 1;

        heading_type_t tah;
        heading_type_t hrd;

        unsigned cc_lw;
        unsigned cc_antenna_offset;
    } opstatus;

    // combined:
    //   Target State & Status (ADS-B V2 only)
    //   Comm-B BDS4,0 Vertical Intent
    struct {
        unsigned heading_valid : 1;
        unsigned fms_altitude_valid : 1;
        unsigned mcp_altitude_valid : 1;
        unsigned qnh_valid : 1;
        unsigned modes_valid : 1;

        float    heading;       // heading, degrees (0-359) (could be magnetic or true heading; magnetic recommended)
        heading_type_t heading_type;
        unsigned fms_altitude;  // FMS selected altitude
        unsigned mcp_altitude;  // MCP/FCU selected altitude
        float    qnh;           // altimeter setting (QFE or QNH/QNE), millibars

        nav_altitude_source_t altitude_source;

        nav_modes_t modes;
    } nav;
};

// This one needs modesMessage:
#include "track.h"
#include "mode_s.h"
#include "comm_b.h"

// ======================== function declarations =========================

#ifdef __cplusplus
extern "C" {
#endif

//
// Functions exported from mode_ac.c
//
int  detectModeA       (uint16_t *m, struct modesMessage *mm);
void decodeModeAMessage(struct modesMessage *mm, int ModeA);
void modeACInit();
int modeAToModeC (unsigned int modeA);
unsigned modeCToModeA (int modeC);

//
// Functions exported from interactive.c
//
void  interactiveInit(void);
void  interactiveShowData(void);
void  interactiveCleanup(void);
void  interactiveNoConnection(void);

// Provided by dump1090.c / view1090.c / faup1090.c
void receiverPositionChanged(float lat, float lon, float alt);

#ifdef __cplusplus
}
#endif

#endif // __DUMP1090_H<|MERGE_RESOLUTION|>--- conflicted
+++ resolved
@@ -343,13 +343,10 @@
     uint32_t show_only;              // Only show messages from this ICAO
     int   interactive;               // Interactive mode
     uint64_t interactive_display_ttl;// Interactive mode: TTL display
-<<<<<<< HEAD
     int interactive_display_size;    // Size of TTL display
-=======
     int   interactive_show_distance; // Show aircraft distance and bearing instead of lat/lon
     interactive_distance_unit_t interactive_distance_units; // Units for interactive distance display
     char *interactive_callsign_filter; // Filter for interactive display callsigns
->>>>>>> dbdf18dc
     uint64_t stats;                  // Interval (millis) between stats dumps,
     int   stats_range_histo;         // Collect/show a range histogram?
     int   onlyaddr;                  // Print only ICAO addresses
