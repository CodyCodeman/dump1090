--- conflicted
+++ resolved
@@ -166,12 +166,7 @@
 
 #define MODES_NET_HEARTBEAT_RATE       900      // Each block is approx 65mS - default is > 1 min
 
-<<<<<<< HEAD
 #define MODES_NET_SERVICES_NUM          7
-#define MODES_NET_MAX_FD             1024
-=======
-#define MODES_NET_SERVICES_NUM          6
->>>>>>> 6afdc9bd
 #define MODES_NET_INPUT_RAW_PORT    30001
 #define MODES_NET_OUTPUT_RAW_PORT   30002
 #define MODES_NET_OUTPUT_SBS_PORT   30003
@@ -193,19 +188,12 @@
 
 // Structure used to describe a networking client
 struct client {
-<<<<<<< HEAD
-    int  fd;                           // File descriptor
-    int  service;                      // TCP port the client is connected to
-    int  buflen;                       // Amount of data on buffer
-    char buf[MODES_CLIENT_BUF_SIZE+1]; // Read buffer
-    char tsvVerbatim[MODES_CLIENT_BUF_SIZE+1]; // data to be quoted in TSV out
-=======
     struct client*  next;                // Pointer to next client
     int    fd;                           // File descriptor
     int    service;                      // TCP port the client is connected to
     int    buflen;                       // Amount of data on buffer
     char   buf[MODES_CLIENT_BUF_SIZE+1]; // Read buffer
->>>>>>> 6afdc9bd
+    char tsvVerbatim[MODES_CLIENT_BUF_SIZE+1]; // data to be quoted in TSV out
 };
 
 // Structure used to describe an aircraft in iteractive mode
@@ -277,23 +265,9 @@
 
     // Networking
     char           aneterr[ANET_ERR_LEN];
-<<<<<<< HEAD
-    struct client *clients[MODES_NET_MAX_FD]; // Our clients
-    int            maxfd;                     // Greatest fd currently active
-    int            fatsvos;                   // FlightAware TSV listening socket
-    int            sbsos;                     // SBS output listening socket
-    int            ros;                       // Raw output listening socket
-    int            ris;                       // Raw input listening socket
-    int            bos;                       // Beast output listening socket
-    int            bis;                       // Beast input listening socket
-    int            https;                     // HTTP listening socket
-    char          *rawOut;                    // Buffer for building raw output data
-    int            rawOutUsed;                // How much of the buffer is currently used
-    char          *beastOut;                  // Buffer for building beast output data
-    int            beastOutUsed;              // How much if the buffer is currently used
-=======
     struct client *clients;          // Our clients
     int            sbsos;            // SBS output listening socket
+    int            fatsvos;          // FlightAware TSV listening socket
     int            ros;              // Raw output listening socket
     int            ris;              // Raw input listening socket
     int            bos;              // Beast output listening socket
@@ -303,7 +277,6 @@
     int            rawOutUsed;       // How much of the buffer is currently used
     char          *beastOut;         // Buffer for building beast output data
     int            beastOutUsed;     // How much if the buffer is currently used
->>>>>>> 6afdc9bd
 #ifdef _WIN32
     WSADATA        wsaData;          // Windows socket initialisation
 #endif
@@ -330,11 +303,8 @@
     int   net_output_beast_port;     // Beast output TCP port
     int   net_input_beast_port;      // Beast input TCP port
     int   net_http_port;             // HTTP port
-<<<<<<< HEAD
     int   net_fatsv_port;            // FlightAware TSV port
-=======
     int   net_sndbuf_size;           // TCP output buffer size (64Kb * 2^n)
->>>>>>> 6afdc9bd
     int   quiet;                     // Suppress stdout
     int   interactive;               // Interactive mode
     int   interactive_rows;          // Interactive mode: max number of rows
